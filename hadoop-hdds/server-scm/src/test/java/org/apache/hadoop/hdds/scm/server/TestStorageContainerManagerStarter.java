--- conflicted
+++ resolved
@@ -189,7 +189,7 @@
       return initStatus;
     }
 
-<<<<<<< HEAD
+    @Override
     public boolean bootStrap(OzoneConfiguration conf)
         throws IOException {
       if (throwOnBootstrap) {
@@ -198,9 +198,8 @@
       bootStrapCalled = true;
       return initStatus;
     }
-=======
-    @Override
->>>>>>> 2fc1022b
+
+    @Override
     public String generateClusterId() {
       generateCalled = true;
       return "static-cluster-id";
