/*
 * Licensed to the Apache Software Foundation (ASF) under one
 * or more contributor license agreements.  See the NOTICE file
 * distributed with this work for additional information
 * regarding copyright ownership.  The ASF licenses this file
 * to you under the Apache License, Version 2.0 (the
 * "License"); you may not use this file except in compliance
 * with the License.  You may obtain a copy of the License at
 *
 *      http://www.apache.org/licenses/LICENSE-2.0
 *
 * Unless required by applicable law or agreed to in writing, software
 * distributed under the License is distributed on an "AS IS" BASIS,
 * WITHOUT WARRANTIES OR CONDITIONS OF ANY KIND, either express or implied.
 * See the License for the specific language governing permissions and
 * limitations under the License.
 *
 */

package org.apache.hadoop.hdds.scm.server;

import java.io.IOException;
import java.math.BigInteger;
import java.security.cert.CRLException;
import java.security.cert.X509CRL;
import java.security.cert.X509Certificate;
import java.util.ArrayList;

import java.util.List;
import java.util.Date;
import java.util.Optional;
import java.util.concurrent.atomic.AtomicLong;
import java.util.concurrent.locks.Lock;
import java.util.concurrent.locks.ReentrantLock;

import org.apache.hadoop.hdds.protocol.proto.HddsProtos;
import org.apache.hadoop.hdds.scm.metadata.SCMMetadataStore;
import org.apache.hadoop.hdds.security.exception.SCMSecurityException;
import org.apache.hadoop.hdds.security.x509.certificate.authority.CRLApprover;
import org.apache.hadoop.hdds.security.x509.certificate.authority.CertificateStore;
import org.apache.hadoop.hdds.security.x509.crl.CRLInfo;
import org.apache.hadoop.hdds.utils.db.BatchOperation;
import org.apache.hadoop.hdds.utils.db.Table;
import org.bouncycastle.asn1.x509.CRLReason;
import org.bouncycastle.cert.X509CertificateHolder;
import org.bouncycastle.cert.X509v2CRLBuilder;
import org.bouncycastle.operator.OperatorCreationException;
import org.slf4j.Logger;
import org.slf4j.LoggerFactory;

import static org.apache.hadoop.ozone.OzoneConsts.CRL_SEQUENCE_ID_KEY;

/**
 * A Certificate Store class that persists certificates issued by SCM CA.
 */
public class SCMCertStore implements CertificateStore {
  private static final Logger LOG =
      LoggerFactory.getLogger(SCMCertStore.class);
  private final SCMMetadataStore scmMetadataStore;
  private final Lock lock;
  private AtomicLong crlSequenceId;

  public SCMCertStore(SCMMetadataStore dbStore, long sequenceId) {
    this.scmMetadataStore = dbStore;
    lock = new ReentrantLock();
    crlSequenceId = new AtomicLong(sequenceId);
  }

  @Override
  public void storeValidCertificate(BigInteger serialID,
                                    X509Certificate certificate)
      throws IOException {
    lock.lock();
    try {
      // This makes sure that no certificate IDs are reusable.
      checkValidCertID(serialID);
      scmMetadataStore.getValidCertsTable().put(serialID, certificate);
    } finally {
      lock.unlock();
    }
  }

  @Override
  public void storeValidScmCertificate(BigInteger serialID,
      X509Certificate certificate) throws IOException {
    lock.lock();
    try {
      checkValidCertID(serialID);
      BatchOperation batchOperation =
          scmMetadataStore.getBatchHandler().initBatchOperation();
      scmMetadataStore.getValidSCMCertsTable().putWithBatch(batchOperation,
          serialID, certificate);
      scmMetadataStore.getValidCertsTable().putWithBatch(batchOperation,
          serialID, certificate);
      scmMetadataStore.getStore().commitBatchOperation(batchOperation);
    } finally {
      lock.unlock();
    }
  }

  private void checkValidCertID(BigInteger serialID) throws IOException {
    if ((getCertificateByID(serialID, CertType.VALID_CERTS) != null) ||
        (getCertificateByID(serialID, CertType.REVOKED_CERTS) != null)) {
      throw new SCMSecurityException("Conflicting certificate ID");
    }
  }

  @Override
  public Optional<Long> revokeCertificates(
      List<BigInteger> serialIDs,
      X509CertificateHolder caCertificateHolder,
      CRLReason reason,
      Date revocationTime,
      CRLApprover crlApprover)
      throws IOException {
    Date now = new Date();
    X509v2CRLBuilder builder =
        new X509v2CRLBuilder(caCertificateHolder.getIssuer(), now);
    List<X509Certificate> certsToRevoke = new ArrayList<>();
    X509CRL crl;
    Optional<Long> sequenceId = Optional.empty();
    lock.lock();
    try {
      for (BigInteger serialID: serialIDs) {
        X509Certificate cert =
            getCertificateByID(serialID, CertType.VALID_CERTS);
        if (cert == null && LOG.isWarnEnabled()) {
          LOG.warn("Trying to revoke a certificate that is not valid. " +
              "Serial ID: {}", serialID.toString());
        } else if (getCertificateByID(serialID, CertType.REVOKED_CERTS)
            != null) {
          LOG.warn("Trying to revoke a certificate that is already revoked.");
        } else {
          builder.addCRLEntry(serialID, revocationTime,
              reason.getValue().intValue());
          certsToRevoke.add(cert);
        }
      }
      if (!certsToRevoke.isEmpty()) {
        try {
          crl = crlApprover.sign(builder);
        } catch (OperatorCreationException | CRLException e) {
          throw new SCMSecurityException("Unable to create Certificate " +
              "Revocation List.", e);
        }
        // let us do this in a transaction.
        try (BatchOperation batch =
                 scmMetadataStore.getStore().initBatchOperation()) {
          // Move the certificates from Valid Certs table to Revoked Certs Table
          // only if the revocation time has passed.
          if (now.after(revocationTime) || now.equals(revocationTime)) {
            for (X509Certificate cert : certsToRevoke) {
              scmMetadataStore.getRevokedCertsTable()
                  .putWithBatch(batch, cert.getSerialNumber(), cert);
              scmMetadataStore.getValidCertsTable()
                  .deleteWithBatch(batch, cert.getSerialNumber());
            }
          }
          long id = crlSequenceId.incrementAndGet();
          CRLInfo crlInfo = new CRLInfo.Builder()
              .setX509CRL(crl)
              .setCreationTimestamp(now.getTime())
              .build();
          scmMetadataStore.getCRLInfoTable().putWithBatch(
              batch, id, crlInfo);

<<<<<<< HEAD
      // let is do this in a transaction.
      try (BatchOperation batch =
               scmMetadataStore.getStore().initBatchOperation();) {
        scmMetadataStore.getRevokedCertsTable()
            .putWithBatch(batch, serialID, cert);
        if (scmMetadataStore.getValidSCMCertsTable().get(serialID) != null) {
          scmMetadataStore.getValidSCMCertsTable().deleteWithBatch(batch,
              serialID);
        }
        scmMetadataStore.getValidCertsTable().deleteWithBatch(batch, serialID);
        scmMetadataStore.getStore().commitBatchOperation(batch);
=======
          // Update the CRL Sequence Id Table with the last sequence id.
          scmMetadataStore.getCRLSequenceIdTable().putWithBatch(batch,
              CRL_SEQUENCE_ID_KEY, id);
          scmMetadataStore.getStore().commitBatchOperation(batch);
          sequenceId = Optional.of(id);
        }
>>>>>>> 75cefa0e
      }
    } finally {
      lock.unlock();
    }
    return sequenceId;
  }

  @Override
  public void removeExpiredCertificate(BigInteger serialID)
      throws IOException {
    // TODO: Later this allows removal of expired certificates from the system.
  }

  @Override
  public X509Certificate getCertificateByID(BigInteger serialID,
                                            CertType certType)
      throws IOException {
    if (certType == CertType.VALID_CERTS) {
      return scmMetadataStore.getValidCertsTable().get(serialID);
    } else {
      return scmMetadataStore.getRevokedCertsTable().get(serialID);
    }
  }

  @Override
  public List<X509Certificate> listCertificate(HddsProtos.NodeType role,
      BigInteger startSerialID, int count, CertType certType)
      throws IOException {
    // TODO: Filter by role
    List<? extends Table.KeyValue<BigInteger, X509Certificate>> certs;
    if (startSerialID.longValue() == 0) {
      startSerialID = null;
    }
    if (certType == CertType.VALID_CERTS) {
      certs = scmMetadataStore.getValidCertsTable().getRangeKVs(
          startSerialID, count);
    } else {
      certs = scmMetadataStore.getRevokedCertsTable().getRangeKVs(
          startSerialID, count);
    }
    List<X509Certificate> results = new ArrayList<>(certs.size());
    for (Table.KeyValue<BigInteger, X509Certificate> kv : certs) {
      try {
        X509Certificate cert = kv.getValue();
        // TODO: filter certificate based on CN and specified role.
        // This requires change of the approved subject CN format:
        // Subject: O=CID-e66d4728-32bb-4282-9770-351a7e913f07,
        // OU=9a7c4f86-c862-4067-b12c-e7bca51d3dfe, CN=root@98dba189d5f0

        // The new format will look like below that are easier to filter.
        // CN=FQDN/user=root/role=datanode/...
        results.add(cert);
      } catch (IOException e) {
        LOG.error("Fail to list certificate from SCM metadata store", e);
        throw new SCMSecurityException(
            "Fail to list certificate from SCM metadata store.");
      }
    }
    return results;
  }
}<|MERGE_RESOLUTION|>--- conflicted
+++ resolved
@@ -164,26 +164,12 @@
           scmMetadataStore.getCRLInfoTable().putWithBatch(
               batch, id, crlInfo);
 
-<<<<<<< HEAD
-      // let is do this in a transaction.
-      try (BatchOperation batch =
-               scmMetadataStore.getStore().initBatchOperation();) {
-        scmMetadataStore.getRevokedCertsTable()
-            .putWithBatch(batch, serialID, cert);
-        if (scmMetadataStore.getValidSCMCertsTable().get(serialID) != null) {
-          scmMetadataStore.getValidSCMCertsTable().deleteWithBatch(batch,
-              serialID);
-        }
-        scmMetadataStore.getValidCertsTable().deleteWithBatch(batch, serialID);
-        scmMetadataStore.getStore().commitBatchOperation(batch);
-=======
           // Update the CRL Sequence Id Table with the last sequence id.
           scmMetadataStore.getCRLSequenceIdTable().putWithBatch(batch,
               CRL_SEQUENCE_ID_KEY, id);
           scmMetadataStore.getStore().commitBatchOperation(batch);
           sequenceId = Optional.of(id);
         }
->>>>>>> 75cefa0e
       }
     } finally {
       lock.unlock();
