/*
 * Licensed to the Apache Software Foundation (ASF) under one
 * or more contributor license agreements.  See the NOTICE file
 * distributed with this work for additional information
 * regarding copyright ownership.  The ASF licenses this file
 * to you under the Apache License, Version 2.0 (the
 * "License"); you may not use this file except in compliance
 * with the License.  You may obtain a copy of the License at
 *
 *      http://www.apache.org/licenses/LICENSE-2.0
 *
 * Unless required by applicable law or agreed to in writing, software
 * distributed under the License is distributed on an "AS IS" BASIS,
 * WITHOUT WARRANTIES OR CONDITIONS OF ANY KIND, either express or implied.
 * See the License for the specific language governing permissions and
 * limitations under the License.
 *
 */

package org.apache.hadoop.hdds.security.x509.certificate.authority;

import org.apache.hadoop.hdds.protocol.proto.HddsProtos;
import org.bouncycastle.asn1.x509.CRLReason;
import org.bouncycastle.cert.X509CertificateHolder;
import java.io.IOException;
import java.math.BigInteger;
import java.security.cert.X509Certificate;
import java.util.Collections;
import java.util.Date;
import java.util.List;
import java.util.Optional;

/**
 *
 */
public class MockCAStore implements CertificateStore {
  @Override
  public void storeValidCertificate(BigInteger serialID,
                                    X509Certificate certificate)
      throws IOException {

  }

  @Override
<<<<<<< HEAD
  public void storeValidScmCertificate(BigInteger serialID,
      X509Certificate certificate)
      throws IOException {

  }

  @Override
  public void revokeCertificate(BigInteger serialID) throws IOException {

=======
  public Optional<Long> revokeCertificates(
      List<BigInteger> serialIDs,
      X509CertificateHolder caCertificateHolder,
      CRLReason reason,
      Date revocationTime,
      CRLApprover approver) throws IOException {
    return Optional.empty();
>>>>>>> 75cefa0e
  }

  @Override
  public void removeExpiredCertificate(BigInteger serialID)
      throws IOException {

  }

  @Override
  public X509Certificate getCertificateByID(BigInteger serialID,
                                            CertType certType)
      throws IOException {
    return null;
  }

  @Override
  public List<X509Certificate> listCertificate(HddsProtos.NodeType role,
      BigInteger startSerialID, int count, CertType certType)
      throws IOException {
    return Collections.emptyList();
  }
}<|MERGE_RESOLUTION|>--- conflicted
+++ resolved
@@ -42,7 +42,6 @@
   }
 
   @Override
-<<<<<<< HEAD
   public void storeValidScmCertificate(BigInteger serialID,
       X509Certificate certificate)
       throws IOException {
@@ -50,9 +49,6 @@
   }
 
   @Override
-  public void revokeCertificate(BigInteger serialID) throws IOException {
-
-=======
   public Optional<Long> revokeCertificates(
       List<BigInteger> serialIDs,
       X509CertificateHolder caCertificateHolder,
@@ -60,7 +56,6 @@
       Date revocationTime,
       CRLApprover approver) throws IOException {
     return Optional.empty();
->>>>>>> 75cefa0e
   }
 
   @Override
