# Licensed to the Apache Software Foundation (ASF) under one or more
# contributor license agreements.  See the NOTICE file distributed with
# this work for additional information regarding copyright ownership.
# The ASF licenses this file to You under the Apache License, Version 2.0
# (the "License"); you may not use this file except in compliance with
# the License.  You may obtain a copy of the License at
#
#     http://www.apache.org/licenses/LICENSE-2.0
#
# Unless required by applicable law or agreed to in writing, software
# distributed under the License is distributed on an "AS IS" BASIS,
# WITHOUT WARRANTIES OR CONDITIONS OF ANY KIND, either express or implied.
# See the License for the specific language governing permissions and
# limitations under the License.

*** Settings ***
Documentation       Ozonefs test covering both o3fs and ofs
Library             OperatingSystem
Resource            ../commonlib.robot
Test Timeout        5 minutes

*** Variables ***
${OfsBucket1}          om:9862/fstest/bucket1
${O3fsBucket1}         bucket1.fstest/
${O3Bucket1}           o3://om/fstest/bucket1
${O3Bucket2}           o3://om/fstest/bucket2
${O3Bucket3}           o3://om/fstest2/bucket3

${OfsNonExistBucket}      om:9862/abc/def
${O3fsNonExistBucket}     def.abc/
${NonExistVolume}         abc

*** Test Cases ***
Create volume and bucket for Ozone file System test
    Execute             ozone sh volume create o3://om/fstest --quota 100TB
    Execute             ozone sh bucket create ${O3Bucket1}
    Execute             ozone sh bucket create ${O3Bucket2}

    Execute             ozone sh volume create o3://om/fstest2 --quota 100TB
    Execute             ozone sh bucket create ${O3Bucket3}


Check volume from o3fs
    ${result} =         Execute               ozone fs -ls o3fs://${O3fsBucket1}

<<<<<<< HEAD
Test ozone shell with ofs
   Test ozone shell with scheme  ofs    om:9862/fstest/bucket1      om:9862/fstest/bucket2      om:9862/fstest2/bucket3      om:9862/abc/def
=======
Check volume from ozonefs
    ${result} =         Execute               ozone sh volume list
                        Should contain    ${result}         fstest
                        Should contain    ${result}         fstest2
                        Should Match Regexp  ${result}      "admin" : "(hadoop|testuser\/scm@EXAMPLE\.COM)"
    ${result} =         Execute               ozone fs -ls o3fs://bucket1.fstest/
>>>>>>> 266a9e82

Test ozone shell with o3fs
   Test ozone shell with scheme  o3fs   bucket1.fstest/             bucket2.fstest/             bucket3.fstest2/             def.abc/

*** Keywords ***
Test ozone shell with scheme
    [arguments]         ${scheme}             ${testBucket1}        ${testBucket2}      ${testBucket3}      ${nonExistBucket}

    ${result} =         Execute               ozone fs -ls ${scheme}://${testBucket1}
                        Execute               ozone fs -mkdir -p ${scheme}://${testBucket1}/testdir/deep
    ${result} =         Execute               ozone sh key list ${O3Bucket1} | jq -r '.name'
                        Should contain    ${result}         testdir/deep

                        Execute               ozone fs -copyFromLocal NOTICE.txt ${scheme}://${testBucket1}/testdir/deep/
    ${result} =         Execute               ozone sh key list ${O3Bucket1} | jq -r '.name'
                        Should contain    ${result}         NOTICE.txt
    ${result} =         Execute               ozone sh key info o3://om/fstest/bucket1/testdir/deep/NOTICE.txt | jq -r '.replicationFactor'
                        Should Be Equal   ${result}         3

                        Execute               ozone fs -put NOTICE.txt ${scheme}://${testBucket1}/testdir/deep/PUTFILE.txt
    ${result} =         Execute               ozone sh key list ${O3Bucket1} | jq -r '.name'
                        Should contain    ${result}         PUTFILE.txt

    ${result} =         Execute               ozone fs -ls ${scheme}://${testBucket1}/testdir/deep/
                        Should contain    ${result}         NOTICE.txt
                        Should contain    ${result}         PUTFILE.txt

                        Execute               ozone fs -mv ${scheme}://${testBucket1}/testdir/deep/NOTICE.txt ${scheme}://${testBucket1}/testdir/deep/MOVED.TXT
    ${result} =         Execute               ozone sh key list ${O3Bucket1} | jq -r '.name'
                        Should contain    ${result}         MOVED.TXT
                        Should not contain  ${result}       NOTICE.txt

                        Execute               ozone fs -mkdir -p ${scheme}://${testBucket1}/testdir/deep/subdir1
                        Execute               ozone fs -cp ${scheme}://${testBucket1}/testdir/deep/MOVED.TXT ${scheme}://${testBucket1}/testdir/deep/subdir1/NOTICE.txt
    ${result} =         Execute               ozone sh key list ${O3Bucket1} | jq -r '.name'
                        Should contain    ${result}         subdir1/NOTICE.txt

    ${result} =         Execute               ozone fs -ls ${scheme}://${testBucket1}/testdir/deep/subdir1/
                        Should contain    ${result}         NOTICE.txt

                        Execute               ozone fs -cat ${scheme}://${testBucket1}/testdir/deep/subdir1/NOTICE.txt
                        Should not contain  ${result}       Failed

                        Execute               ozone fs -rm ${scheme}://${testBucket1}/testdir/deep/subdir1/NOTICE.txt
    ${result} =         Execute               ozone sh key list ${O3Bucket1} | jq -r '.name'
                        Should not contain  ${result}       NOTICE.txt

    ${result} =         Execute               ozone fs -rmdir ${scheme}://${testBucket1}/testdir/deep/subdir1/
    ${result} =         Execute               ozone sh key list ${O3Bucket1} | jq -r '.name'
                        Should not contain  ${result}       subdir1

                        Execute               ozone fs -touch ${scheme}://${testBucket1}/testdir/TOUCHFILE.txt
    ${result} =         Execute               ozone sh key list ${O3Bucket1} | jq -r '.name'
                        Should contain  ${result}       TOUCHFILE.txt

                        Execute               ozone fs -rm -r ${scheme}://${testBucket1}/testdir/
    ${result} =         Execute               ozone sh key list ${O3Bucket1} | jq -r '.name'
                        Should not contain  ${result}       testdir

                        Execute               rm -Rf /tmp/localdir1
                        Execute               mkdir /tmp/localdir1
                        Execute               cp NOTICE.txt /tmp/localdir1/LOCAL.txt
                        Execute               ozone fs -mkdir -p ${scheme}://${testBucket1}/testdir1
                        Execute               ozone fs -copyFromLocal /tmp/localdir1 ${scheme}://${testBucket1}/testdir1/
                        Execute               ozone fs -put NOTICE.txt ${scheme}://${testBucket1}/testdir1/NOTICE.txt

    ${result} =         Execute               ozone fs -ls -R ${scheme}://${testBucket1}/testdir1/
                        Should contain    ${result}         localdir1/LOCAL.txt
                        Should contain    ${result}         testdir1/NOTICE.txt

                        Execute               ozone fs -mkdir -p ${scheme}://${testBucket2}/testdir2
                        Execute               ozone fs -mkdir -p ${scheme}://${testBucket3}/testdir3

                        Execute               ozone fs -cp ${scheme}://${testBucket1}/testdir1/localdir1 ${scheme}://${testBucket2}/testdir2/
                        Execute               ozone fs -cp ${scheme}://${testBucket1}/testdir1/localdir1 ${scheme}://${testBucket3}/testdir3/

                        Execute               ozone sh key put ${O3Bucket1}/KEY.txt NOTICE.txt
    ${result} =         Execute               ozone fs -ls ${scheme}://${testBucket1}/KEY.txt
                        Should contain    ${result}         KEY.txt

    ${rc}  ${result} =  Run And Return Rc And Output        ozone fs -copyFromLocal NOTICE.txt ${scheme}://${testBucket1}/KEY.txt
                        Should Be Equal As Integers     ${rc}                1
                        Should contain    ${result}         File exists

                        Execute               rm -Rf /tmp/GET.txt
                        Execute               ozone fs -get ${scheme}://${testBucket1}/KEY.txt /tmp/GET.txt
                        Execute               ls -l /tmp/GET.txt

    ${rc}  ${result} =  Run And Return Rc And Output        ozone fs -ls ${scheme}://${nonExistBucket}
                        Should Be Equal As Integers     ${rc}                1
                        Should Match Regexp    ${result}         (Check access operation failed)|(Volume ${nonExistVolume} is not found)|(No such file or directory)

# Final clean up before next run
                        Execute               ozone fs -rm -r ${scheme}://${testBucket1}/testdir1/
                        Execute               ozone fs -rm -r ${scheme}://${testBucket2}/testdir2/
                        Execute               ozone fs -rm -r ${scheme}://${testBucket3}/testdir3/
                        Execute               ozone fs -rm -r ${scheme}://${testBucket1}/*<|MERGE_RESOLUTION|>--- conflicted
+++ resolved
@@ -41,19 +41,14 @@
 
 
 Check volume from o3fs
-    ${result} =         Execute               ozone fs -ls o3fs://${O3fsBucket1}
-
-<<<<<<< HEAD
-Test ozone shell with ofs
-   Test ozone shell with scheme  ofs    om:9862/fstest/bucket1      om:9862/fstest/bucket2      om:9862/fstest2/bucket3      om:9862/abc/def
-=======
-Check volume from ozonefs
     ${result} =         Execute               ozone sh volume list
                         Should contain    ${result}         fstest
                         Should contain    ${result}         fstest2
                         Should Match Regexp  ${result}      "admin" : "(hadoop|testuser\/scm@EXAMPLE\.COM)"
-    ${result} =         Execute               ozone fs -ls o3fs://bucket1.fstest/
->>>>>>> 266a9e82
+    ${result} =         Execute               ozone fs -ls o3fs://${O3fsBucket1}
+
+Test ozone shell with ofs
+   Test ozone shell with scheme  ofs    om:9862/fstest/bucket1      om:9862/fstest/bucket2      om:9862/fstest2/bucket3      om:9862/abc/def
 
 Test ozone shell with o3fs
    Test ozone shell with scheme  o3fs   bucket1.fstest/             bucket2.fstest/             bucket3.fstest2/             def.abc/
